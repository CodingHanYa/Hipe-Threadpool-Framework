#include "../hipe.h"

using namespace hipe;

int main()
{
<<<<<<< HEAD
	hipe::DynamicThreadPond pond(8);
	
	std::atomic_int var(0);
	uint each_task_nums = 100;
	
	for (int i = 1; i < 20; ++i)
	{
		pond.addThreads(i);
		pond.delThreads(i - 1);
	}
	pond.adjustThreads(8);
	
	for (int i = 0; i < each_task_nums; ++i)
	{
		pond.submit([&] { var++; });
	}
	for (int i = 0; i < each_task_nums; ++i)
	{
		pond.submitForReturn([&] { var++; });
	}
	
	uint block_size = 100;
	util::Block<std::function<void()>> block(block_size);
	
	for (int i = 0; i < each_task_nums / block_size; ++i)
	{
		for (int j = 0; j < block_size; ++j)
		{
			block.add([&] { var++; });
		}
		pond.submitInBatch(block, block_size);
		block.clean();
	}
	pond.waitForTasks();
	
	if (var.load() == each_task_nums * 3)
	{
		return 0;
	}
	else
	{
		return -1;
	}
=======
    hipe::DynamicThreadPond pond(8);

    std::atomic_int var(0);
    int each_task_nums = 100;

    for (int i = 1; i < 20; ++i) {
        pond.addThreads(i);
        pond.delThreads(i-1);
    }
    pond.adjustThreads(8);

    for (int i = 0; i < each_task_nums; ++i) {
        pond.submit([&]{ var++; });
    }
    for (int i = 0; i < each_task_nums; ++i) {
        pond.submitForReturn([&]{ var++; });
    }

    int block_size = 100;
    util::Block<std::function<void()>> block(block_size);

    for (int i = 0; i < each_task_nums/block_size; ++i) 
    {
        for (int j = 0; j < block_size; ++j) {
            block.add([&]{ var++; });
        }
        pond.submitInBatch(block, block_size);
        block.clean();
    } 
    pond.waitForTasks();

    if (var.load() == each_task_nums*3) {
        return 0;
    } else {
        return -1;
    }
>>>>>>> ab28e150
}<|MERGE_RESOLUTION|>--- conflicted
+++ resolved
@@ -1,54 +1,8 @@
 #include "../hipe.h"
-
 using namespace hipe;
 
-int main()
+int main() 
 {
-<<<<<<< HEAD
-	hipe::DynamicThreadPond pond(8);
-	
-	std::atomic_int var(0);
-	uint each_task_nums = 100;
-	
-	for (int i = 1; i < 20; ++i)
-	{
-		pond.addThreads(i);
-		pond.delThreads(i - 1);
-	}
-	pond.adjustThreads(8);
-	
-	for (int i = 0; i < each_task_nums; ++i)
-	{
-		pond.submit([&] { var++; });
-	}
-	for (int i = 0; i < each_task_nums; ++i)
-	{
-		pond.submitForReturn([&] { var++; });
-	}
-	
-	uint block_size = 100;
-	util::Block<std::function<void()>> block(block_size);
-	
-	for (int i = 0; i < each_task_nums / block_size; ++i)
-	{
-		for (int j = 0; j < block_size; ++j)
-		{
-			block.add([&] { var++; });
-		}
-		pond.submitInBatch(block, block_size);
-		block.clean();
-	}
-	pond.waitForTasks();
-	
-	if (var.load() == each_task_nums * 3)
-	{
-		return 0;
-	}
-	else
-	{
-		return -1;
-	}
-=======
     hipe::DynamicThreadPond pond(8);
 
     std::atomic_int var(0);
@@ -85,5 +39,4 @@
     } else {
         return -1;
     }
->>>>>>> ab28e150
 }