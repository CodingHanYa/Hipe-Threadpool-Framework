--- conflicted
+++ resolved
@@ -5,29 +5,8 @@
 int max_task_numb = 1000000;
 
 // dynamic thread pond
-void test_Hipe_dynamic()
+void test_Hipe_dynamic() 
 {
-<<<<<<< HEAD
-	uint tnumb = std::thread::hardware_concurrency();
-	hipe::DynamicThreadPond pond(tnumb);
-	
-	hipe::util::print("\n", hipe::util::title("Test C++(11) Thread Pool Hipe-Dynamic"));
-	
-	auto foo = [&](uint task_numb)
-	{
-		for (int i = 0; i < task_numb; ++i)
-		{
-			pond.submit([] {});
-		}
-		pond.waitForTasks();
-	};
-	for (uint nums = min_task_numb; nums <= max_task_numb; nums *= 10)
-	{
-		double time_cost = hipe::util::timewait(foo, nums);
-		printf("threads: %-2d | task-type: empty task | task-numb: %-8d | time-cost: %.5f(s)\n",
-			   tnumb, nums, time_cost);
-	}
-=======
     int tnumb = std::thread::hardware_concurrency();
     hipe::DynamicThreadPond pond(tnumb);
 
@@ -45,33 +24,11 @@
         printf("threads: %-2d | task-type: empty task | task-numb: %-8d | time-cost: %.5f(s)\n",
         tnumb, nums, time_cost);
     }
->>>>>>> ab28e150
 }
 
 // BS thread pool
-void test_BS()
+void test_BS() 
 {
-<<<<<<< HEAD
-	uint tnumb = std::thread::hardware_concurrency();
-	BS::thread_pool pool(tnumb);
-	
-	hipe::util::print("\n", hipe::util::title("Test C++(17) Thread Pool BS"));
-	
-	auto foo = [&](uint task_numb)
-	{
-		for (int i = 0; i < task_numb; ++i)
-		{
-			pool.push_task([] {});
-		}
-		pool.wait_for_tasks();
-	};
-	for (uint nums = min_task_numb; nums <= max_task_numb; nums *= 10)
-	{
-		double time_cost = hipe::util::timewait(foo, nums);
-		printf("threads: %-2d | task-type: empty task | task-numb: %-8d | time-cost: %.5f(s)\n",
-			   tnumb, nums, time_cost);
-	}
-=======
     int tnumb = std::thread::hardware_concurrency();
     BS::thread_pool pool(tnumb);
 
@@ -89,33 +46,11 @@
         printf("threads: %-2d | task-type: empty task | task-numb: %-8d | time-cost: %.5f(s)\n",
         tnumb, nums, time_cost);
     }
->>>>>>> ab28e150
 }
 
 // SteadyThreadPond
-void test_Hipe_steady()
+void test_Hipe_steady() 
 {
-<<<<<<< HEAD
-	uint tnumb = std::thread::hardware_concurrency();
-	hipe::SteadyThreadPond pond(tnumb);
-	
-	hipe::util::print("\n", hipe::util::title("Test C++(11) Thread Pool Hipe-Steady"));
-	
-	auto foo = [&](uint task_numb)
-	{
-		for (int i = 0; i < task_numb; ++i)
-		{
-			pond.submit([] {});
-		}
-		pond.waitForTasks();
-	};
-	for (uint nums = min_task_numb; nums <= max_task_numb; nums *= 10)
-	{
-		double time_cost = hipe::util::timewait(foo, nums);
-		printf("threads: %-2d | task-type: empty task | task-numb: %-8d | time-cost: %.5f(s)\n",
-			   tnumb, nums, time_cost);
-	}
-=======
     int tnumb = std::thread::hardware_concurrency();
     hipe::SteadyThreadPond pond(tnumb);
 
@@ -133,34 +68,12 @@
         printf("threads: %-2d | task-type: empty task | task-numb: %-8d | time-cost: %.5f(s)\n",
         tnumb, nums, time_cost);
     }
->>>>>>> ab28e150
 }
 
 
 // BalancedThreadPond
-void test_Hipe_balance()
+void test_Hipe_balance() 
 {
-<<<<<<< HEAD
-	uint tnumb = std::thread::hardware_concurrency();
-	hipe::BalancedThreadPond pond(tnumb);
-	
-	hipe::util::print("\n", hipe::util::title("Test C++(11) Thread Pool Hipe-Balance"));
-	
-	auto foo = [&](uint task_numb)
-	{
-		for (int i = 0; i < task_numb; ++i)
-		{
-			pond.submit([] {});
-		}
-		pond.waitForTasks();
-	};
-	for (uint nums = min_task_numb; nums <= max_task_numb; nums *= 10)
-	{
-		double time_cost = hipe::util::timewait(foo, nums);
-		printf("threads: %-2d | task-type: empty task | task-numb: %-8d | time-cost: %.5f(s)\n",
-			   tnumb, nums, time_cost);
-	}
-=======
     int tnumb = std::thread::hardware_concurrency();
     hipe::BalancedThreadPond pond(tnumb);
 
@@ -178,28 +91,31 @@
         printf("threads: %-2d | task-type: empty task | task-numb: %-8d | time-cost: %.5f(s)\n",
         tnumb, nums, time_cost);
     }
->>>>>>> ab28e150
 }
 
 
-int main()
+
+
+
+
+int main() 
 {
-	
-	test_BS();
-	
-	hipe::util::sleep_for_seconds(5);
-	
-	test_Hipe_dynamic();
-	
-	hipe::util::sleep_for_seconds(5);
-	
-	test_Hipe_steady();
-	
-	hipe::util::sleep_for_seconds(5);
-	
-	test_Hipe_balance();
-	
-	hipe::util::sleep_for_seconds(5);
-	
-	hipe::util::print("\n", hipe::util::title("End of the test", 15));
+
+    test_BS();
+
+    hipe::util::sleep_for_seconds(5);
+
+    test_Hipe_dynamic();
+
+    hipe::util::sleep_for_seconds(5);
+
+    test_Hipe_steady();
+
+    hipe::util::sleep_for_seconds(5);
+
+    test_Hipe_balance();
+
+    hipe::util::sleep_for_seconds(5);
+
+    hipe::util::print("\n", hipe::util::title("End of the test", 15));
 }