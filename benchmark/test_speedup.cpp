#include "../hipe.h"
#include "./BS_thread_pool.hpp"
#include <cmath>


double single_result = 0.0;
int repeat_times = 5;

int vec_size = 4096;
int vec_nums = 2048;
std::vector<std::vector<double>> results(vec_nums, std::vector<double>(vec_size));

// computation intensive task
void computation_intensive_task()
{
<<<<<<< HEAD
	for (int i = 0; i < vec_nums; ++i)
	{
		for (size_t j = 0; j < vec_size; ++j)
		{
			results[i][j] = std::log(std::sqrt(std::exp(std::sin(i) + std::cos(j))));
		}
	}
=======
    for (int i = 0; i < vec_nums; ++i) {
        for (int j = 0; j < vec_size; ++j) {
            results[i][j] = std::log(std::sqrt(std::exp(std::sin(i) + std::cos(j))));
        }
    }
>>>>>>> ab28e150
}

void test_single_thread()
{
	hipe::util::print("\n", hipe::util::title("Test Single-thread Performance ", 12), "\n");
	
	int thread_numb = std::thread::hardware_concurrency();
	int task_numb = thread_numb / 4;
	
	auto foo1 = [](int times)
	{
		for (int i = 0; i < times; ++i)
		{
			computation_intensive_task();
		}
	};
	
	double total = 0.0;
	for (int j = 0; j < repeat_times; ++j)
	{
		total += hipe::util::timewait<std::milli>(foo1, task_numb);
	}
	double time_cost = total / repeat_times;
	double single_per_task = time_cost / task_numb;
	
	printf("threads: %-2d | task-type: %s | task-numb: %-2d | time-cost-per-task: %.5f(ms)\n",
		   1, "compute mode", task_numb, single_per_task);
	
	// time-cost per task
	single_result = single_per_task;
	
}


/**
 * BS_thread_pool is an open source project from github , which has gain 1k+ stars.
 * It use C++17 to construct a lightweight, fast thread pool.
*/
void test_BS()
{
<<<<<<< HEAD
	int thread_numb = std::thread::hardware_concurrency();
	int task_numb = thread_numb / 4;
	
	hipe::util::print("\n", hipe::util::title("Test C++(17) Thread-Pool BS", 14), "\n");
	
	BS::thread_pool pool(thread_numb);
	
	auto fooN = [&](int task_numb)
	{
		for (int i = 0; i < task_numb; ++i)
		{
			pool.push_task(computation_intensive_task);
		}
		pool.wait_for_tasks();
	};
	
	double min_cost = __DBL_MAX__;
	int min_cost_tasks = 0;
	
	for (int i = 0; i < 6; ++i, task_numb += 12)
	{
		double total = 0.0;
		for (int j = 0; j < repeat_times; ++j)
		{
			total += hipe::util::timewait<std::milli>(fooN, task_numb);
		}
		double time_cost = total / repeat_times;
		double multi_per_task = time_cost / task_numb;
		
		printf("threads: %-2d | task-type: %s | task-numb: %-2d | time-cost-per-task: %.5f(ms)\n",
			   thread_numb, "compute mode", task_numb, multi_per_task);
		
		// get min one
		min_cost = std::min(min_cost, multi_per_task);
		if (min_cost == multi_per_task)
		{
			min_cost_tasks = task_numb;
		}
	}
	
	// Maximum speedup obtained by multithreading vs. single-threading: 18.7x, using 24 tasks.
	
=======
    int thread_numb = std::thread::hardware_concurrency();
    int task_numb = thread_numb / 4;

    hipe::util::print("\n", hipe::util::title("Test C++(17) Thread-Pool BS", 14), "\n");

    BS::thread_pool pool(thread_numb);

    auto fooN = [&](int task_numb)
    {
        for (int i = 0; i < task_numb; ++i) {
            pool.push_task(computation_intensive_task);
        }
        pool.wait_for_tasks();
    };


    for (int i = 0; i < 6; ++i, task_numb += 12) 
    {
        double total = 0.0;
        for (int j = 0; j < repeat_times; ++j) {
            total += hipe::util::timewait<std::milli>(fooN, task_numb);
        }
        double time_cost = total/repeat_times;
        double multi_per_task = time_cost / task_numb;

        printf("threads: %-2d | task-type: %s | task-numb: %-2d | time-cost-per-task: %.5f(ms)\n",
                thread_numb, "compute mode", task_numb, multi_per_task);

    }


>>>>>>> ab28e150
}


/**
 * use Steady thread pond provided by Hipe
*/
void test_Hipe_steady()
{
<<<<<<< HEAD
	int thread_numb = std::thread::hardware_concurrency();
	int task_numb = thread_numb / 4;
	
	hipe::util::print("\n", hipe::util::title("Test C++(11) Thread-Pool Hipe-Steady", 14), "\n");
	
	// use dynamic thread pond
	hipe::SteadyThreadPond pond(thread_numb);
	
	auto fooN = [&](int task_numb)
	{
		for (int i = 0; i < task_numb; ++i)
		{
			pond.submit(computation_intensive_task);
		}
		pond.waitForTasks();
	};
	
	double min_cost = __DBL_MAX__;
	int min_cost_tasks = 0;
	
	for (int i = 0; i < 6; ++i, task_numb += 12)
	{
		double total = 0.0;
		for (int j = 0; j < repeat_times; ++j)
		{
			total += hipe::util::timewait<std::milli>(fooN, task_numb);
		}
		double time_cost = total / repeat_times;
		double multi_per_task = time_cost / task_numb;
		
		printf("threads: %-2d | task-type: %s | task-numb: %-2d | time-cost-per-task: %.5f(ms)\n",
			   thread_numb, "compute mode", task_numb, multi_per_task);
		
		// get min one
		min_cost = std::min(min_cost, multi_per_task);
		if (min_cost == multi_per_task)
		{
			min_cost_tasks = task_numb;
		}
	}
	
=======
    int thread_numb = std::thread::hardware_concurrency();
    int task_numb = thread_numb / 4;

    hipe::util::print("\n",hipe::util::title("Test C++(11) Thread-Pool Hipe-Steady", 14), "\n");

    // use dynamic thread pond
    hipe::SteadyThreadPond pond(thread_numb);

    auto fooN = [&](int task_numb)
    {
        for (int i = 0; i < task_numb; ++i) {
            pond.submit(computation_intensive_task);
        }
        pond.waitForTasks();
    };


    for (int i = 0; i < 6; ++i, task_numb += 12) 
    {
        double total = 0.0;
        for (int j = 0; j < repeat_times; ++j) {
            total += hipe::util::timewait<std::milli>(fooN, task_numb);
        }
        double time_cost = total/repeat_times;
        double multi_per_task = time_cost / task_numb;

        printf("threads: %-2d | task-type: %s | task-numb: %-2d | time-cost-per-task: %.5f(ms)\n",
                thread_numb, "compute mode", task_numb, multi_per_task);
    }

>>>>>>> ab28e150
}


/**
 * use dynamic thread pond provided by Hipe
*/
void test_Hipe_dynamic()
{
<<<<<<< HEAD
	int thread_numb = std::thread::hardware_concurrency();
	int task_numb = thread_numb / 4;
	
	hipe::util::print("\n", hipe::util::title("Test C++(11) Thread-Pool Hipe-Dynamic", 14), "\n");
	
	// use dynamic thread pond
	hipe::DynamicThreadPond pond(thread_numb);
	
	auto fooN = [&](int task_numb)
	{
		for (int i = 0; i < task_numb; ++i)
		{
			pond.submit(computation_intensive_task);
		}
		pond.waitForTasks();
	};
	
	double min_cost = __DBL_MAX__;
	int min_cost_tasks = 0;
	
	for (int i = 0; i < 6; ++i, task_numb += 12)
	{
		double total = 0.0;
		for (int j = 0; j < repeat_times; ++j)
		{
			total += hipe::util::timewait<std::milli>(fooN, task_numb);
		}
		double time_cost = total / repeat_times;
		double multi_per_task = time_cost / task_numb;
		
		printf("threads: %-2d | task-type: %s | task-numb: %-2d | time-cost-per-task: %.5f(ms)\n",
			   thread_numb, "compute mode", task_numb, multi_per_task);
		
		// get min one
		min_cost = std::min(min_cost, multi_per_task);
		if (min_cost == multi_per_task)
		{
			min_cost_tasks = task_numb;
		}
	}
	
=======
    int thread_numb = std::thread::hardware_concurrency();
    int task_numb = thread_numb / 4;

    hipe::util::print("\n",hipe::util::title("Test C++(11) Thread-Pool Hipe-Dynamic", 14), "\n");

    // use dynamic thread pond
    hipe::DynamicThreadPond pond(thread_numb);

    auto fooN = [&](int task_numb)
    {
        for (int i = 0; i < task_numb; ++i) {
            pond.submit(computation_intensive_task);
        }
        pond.waitForTasks();
    };


    for (int i = 0; i < 6; ++i, task_numb += 12) 
    {
        double total = 0.0;
        for (int j = 0; j < repeat_times; ++j) {
            total += hipe::util::timewait<std::milli>(fooN, task_numb);
        }
        double time_cost = total/repeat_times;
        double multi_per_task = time_cost / task_numb;

        printf("threads: %-2d | task-type: %s | task-numb: %-2d | time-cost-per-task: %.5f(ms)\n",
                thread_numb, "compute mode", task_numb, multi_per_task);
    }

>>>>>>> ab28e150
}

/**
 * use balanced thread pond provided by Hipe
*/
void test_Hipe_balance()
{
<<<<<<< HEAD
	int thread_numb = std::thread::hardware_concurrency();
	int task_numb = thread_numb / 4;
	
	hipe::util::print("\n", hipe::util::title("Test C++(11) Thread-Pool Hipe-Balance", 14), "\n");
	
	// use balanced thread pond
	hipe::BalancedThreadPond pond(thread_numb);
	
	auto fooN = [&](int task_numb)
	{
		for (int i = 0; i < task_numb; ++i)
		{
			pond.submit(computation_intensive_task);
		}
		pond.waitForTasks();
	};
	
	double min_cost = __DBL_MAX__;
	int min_cost_tasks = 0;
	
	for (int i = 0; i < 6; ++i, task_numb += 12)
	{
		double total = 0.0;
		for (int j = 0; j < repeat_times; ++j)
		{
			total += hipe::util::timewait<std::milli>(fooN, task_numb);
		}
		double time_cost = total / repeat_times;
		double multi_per_task = time_cost / task_numb;
		
		printf("threads: %-2d | task-type: %s | task-numb: %-2d | time-cost-per-task: %.5f(ms)\n",
			   thread_numb, "compute mode", task_numb, multi_per_task);
		
		// get min one
		min_cost = std::min(min_cost, multi_per_task);
		if (min_cost == multi_per_task)
		{
			min_cost_tasks = task_numb;
		}
	}
=======
    int thread_numb = std::thread::hardware_concurrency();
    int task_numb = thread_numb / 4;

    hipe::util::print("\n",hipe::util::title("Test C++(11) Thread-Pool Hipe-Balance", 14), "\n");

    // use balanced thread pond
    hipe::BalancedThreadPond pond(thread_numb);

    auto fooN = [&](int task_numb)
    {
        for (int i = 0; i < task_numb; ++i) {
            pond.submit(computation_intensive_task);
        }
        pond.waitForTasks();
    };

    for (int i = 0; i < 6; ++i, task_numb += 12) 
    {
        double total = 0.0;
        for (int j = 0; j < repeat_times; ++j) {
            total += hipe::util::timewait<std::milli>(fooN, task_numb);
        }
        double time_cost = total/repeat_times;
        double multi_per_task = time_cost / task_numb;

        printf("threads: %-2d | task-type: %s | task-numb: %-2d | time-cost-per-task: %.5f(ms)\n",
                thread_numb, "compute mode", task_numb, multi_per_task);

    }
>>>>>>> ab28e150
}


//Notice that don't do two tests at once
<<<<<<< HEAD
int main()
{
	
	// test_single_thread();
	test_BS();
	// test_Hipe_dynamic();
	// test_Hipe_steady();
	// test_Hipe_balance();
	
	
=======
int main() {

    test_single_thread();
    // test_BS();
    // test_Hipe_dynamic();
    // test_Hipe_steady();
    // test_Hipe_balance();


>>>>>>> ab28e150
}

<|MERGE_RESOLUTION|>--- conflicted
+++ resolved
@@ -11,54 +11,41 @@
 std::vector<std::vector<double>> results(vec_nums, std::vector<double>(vec_size));
 
 // computation intensive task
-void computation_intensive_task()
-{
-<<<<<<< HEAD
-	for (int i = 0; i < vec_nums; ++i)
-	{
-		for (size_t j = 0; j < vec_size; ++j)
-		{
-			results[i][j] = std::log(std::sqrt(std::exp(std::sin(i) + std::cos(j))));
-		}
-	}
-=======
+void computation_intensive_task() 
+{
     for (int i = 0; i < vec_nums; ++i) {
         for (int j = 0; j < vec_size; ++j) {
             results[i][j] = std::log(std::sqrt(std::exp(std::sin(i) + std::cos(j))));
         }
     }
->>>>>>> ab28e150
-}
-
-void test_single_thread()
-{
-	hipe::util::print("\n", hipe::util::title("Test Single-thread Performance ", 12), "\n");
-	
-	int thread_numb = std::thread::hardware_concurrency();
-	int task_numb = thread_numb / 4;
-	
-	auto foo1 = [](int times)
-	{
-		for (int i = 0; i < times; ++i)
-		{
-			computation_intensive_task();
-		}
-	};
-	
-	double total = 0.0;
-	for (int j = 0; j < repeat_times; ++j)
-	{
-		total += hipe::util::timewait<std::milli>(foo1, task_numb);
-	}
-	double time_cost = total / repeat_times;
-	double single_per_task = time_cost / task_numb;
-	
-	printf("threads: %-2d | task-type: %s | task-numb: %-2d | time-cost-per-task: %.5f(ms)\n",
-		   1, "compute mode", task_numb, single_per_task);
-	
-	// time-cost per task
-	single_result = single_per_task;
-	
+}
+
+void test_single_thread() 
+{
+    hipe::util::print("\n", hipe::util::title("Test Single-thread Performance ", 12), "\n");
+
+    int thread_numb = std::thread::hardware_concurrency();
+    int task_numb = thread_numb / 4;
+
+    auto foo1 = [](int times){
+        for (int i = 0; i < times; ++i) {
+            computation_intensive_task();
+        }
+    }; 
+
+    double total = 0.0;
+    for (int j = 0; j < repeat_times; ++j) {
+        total += hipe::util::timewait<std::milli>(foo1, task_numb); 
+    }
+    double time_cost = total/repeat_times;
+    double single_per_task = time_cost / task_numb;
+
+    printf("threads: %-2d | task-type: %s | task-numb: %-2d | time-cost-per-task: %.5f(ms)\n",
+            1, "compute mode", task_numb, single_per_task);
+
+    // time-cost per task
+    single_result = single_per_task;
+
 }
 
 
@@ -66,52 +53,8 @@
  * BS_thread_pool is an open source project from github , which has gain 1k+ stars.
  * It use C++17 to construct a lightweight, fast thread pool.
 */
-void test_BS()
-{
-<<<<<<< HEAD
-	int thread_numb = std::thread::hardware_concurrency();
-	int task_numb = thread_numb / 4;
-	
-	hipe::util::print("\n", hipe::util::title("Test C++(17) Thread-Pool BS", 14), "\n");
-	
-	BS::thread_pool pool(thread_numb);
-	
-	auto fooN = [&](int task_numb)
-	{
-		for (int i = 0; i < task_numb; ++i)
-		{
-			pool.push_task(computation_intensive_task);
-		}
-		pool.wait_for_tasks();
-	};
-	
-	double min_cost = __DBL_MAX__;
-	int min_cost_tasks = 0;
-	
-	for (int i = 0; i < 6; ++i, task_numb += 12)
-	{
-		double total = 0.0;
-		for (int j = 0; j < repeat_times; ++j)
-		{
-			total += hipe::util::timewait<std::milli>(fooN, task_numb);
-		}
-		double time_cost = total / repeat_times;
-		double multi_per_task = time_cost / task_numb;
-		
-		printf("threads: %-2d | task-type: %s | task-numb: %-2d | time-cost-per-task: %.5f(ms)\n",
-			   thread_numb, "compute mode", task_numb, multi_per_task);
-		
-		// get min one
-		min_cost = std::min(min_cost, multi_per_task);
-		if (min_cost == multi_per_task)
-		{
-			min_cost_tasks = task_numb;
-		}
-	}
-	
-	// Maximum speedup obtained by multithreading vs. single-threading: 18.7x, using 24 tasks.
-	
-=======
+void test_BS() 
+{
     int thread_numb = std::thread::hardware_concurrency();
     int task_numb = thread_numb / 4;
 
@@ -143,58 +86,14 @@
     }
 
 
->>>>>>> ab28e150
 }
 
 
 /**
  * use Steady thread pond provided by Hipe
 */
-void test_Hipe_steady()
-{
-<<<<<<< HEAD
-	int thread_numb = std::thread::hardware_concurrency();
-	int task_numb = thread_numb / 4;
-	
-	hipe::util::print("\n", hipe::util::title("Test C++(11) Thread-Pool Hipe-Steady", 14), "\n");
-	
-	// use dynamic thread pond
-	hipe::SteadyThreadPond pond(thread_numb);
-	
-	auto fooN = [&](int task_numb)
-	{
-		for (int i = 0; i < task_numb; ++i)
-		{
-			pond.submit(computation_intensive_task);
-		}
-		pond.waitForTasks();
-	};
-	
-	double min_cost = __DBL_MAX__;
-	int min_cost_tasks = 0;
-	
-	for (int i = 0; i < 6; ++i, task_numb += 12)
-	{
-		double total = 0.0;
-		for (int j = 0; j < repeat_times; ++j)
-		{
-			total += hipe::util::timewait<std::milli>(fooN, task_numb);
-		}
-		double time_cost = total / repeat_times;
-		double multi_per_task = time_cost / task_numb;
-		
-		printf("threads: %-2d | task-type: %s | task-numb: %-2d | time-cost-per-task: %.5f(ms)\n",
-			   thread_numb, "compute mode", task_numb, multi_per_task);
-		
-		// get min one
-		min_cost = std::min(min_cost, multi_per_task);
-		if (min_cost == multi_per_task)
-		{
-			min_cost_tasks = task_numb;
-		}
-	}
-	
-=======
+void test_Hipe_steady() 
+{
     int thread_numb = std::thread::hardware_concurrency();
     int task_numb = thread_numb / 4;
 
@@ -225,58 +124,14 @@
                 thread_numb, "compute mode", task_numb, multi_per_task);
     }
 
->>>>>>> ab28e150
 }
 
 
 /**
  * use dynamic thread pond provided by Hipe
 */
-void test_Hipe_dynamic()
-{
-<<<<<<< HEAD
-	int thread_numb = std::thread::hardware_concurrency();
-	int task_numb = thread_numb / 4;
-	
-	hipe::util::print("\n", hipe::util::title("Test C++(11) Thread-Pool Hipe-Dynamic", 14), "\n");
-	
-	// use dynamic thread pond
-	hipe::DynamicThreadPond pond(thread_numb);
-	
-	auto fooN = [&](int task_numb)
-	{
-		for (int i = 0; i < task_numb; ++i)
-		{
-			pond.submit(computation_intensive_task);
-		}
-		pond.waitForTasks();
-	};
-	
-	double min_cost = __DBL_MAX__;
-	int min_cost_tasks = 0;
-	
-	for (int i = 0; i < 6; ++i, task_numb += 12)
-	{
-		double total = 0.0;
-		for (int j = 0; j < repeat_times; ++j)
-		{
-			total += hipe::util::timewait<std::milli>(fooN, task_numb);
-		}
-		double time_cost = total / repeat_times;
-		double multi_per_task = time_cost / task_numb;
-		
-		printf("threads: %-2d | task-type: %s | task-numb: %-2d | time-cost-per-task: %.5f(ms)\n",
-			   thread_numb, "compute mode", task_numb, multi_per_task);
-		
-		// get min one
-		min_cost = std::min(min_cost, multi_per_task);
-		if (min_cost == multi_per_task)
-		{
-			min_cost_tasks = task_numb;
-		}
-	}
-	
-=======
+void test_Hipe_dynamic() 
+{
     int thread_numb = std::thread::hardware_concurrency();
     int task_numb = thread_numb / 4;
 
@@ -307,56 +162,13 @@
                 thread_numb, "compute mode", task_numb, multi_per_task);
     }
 
->>>>>>> ab28e150
 }
 
 /**
  * use balanced thread pond provided by Hipe
 */
-void test_Hipe_balance()
-{
-<<<<<<< HEAD
-	int thread_numb = std::thread::hardware_concurrency();
-	int task_numb = thread_numb / 4;
-	
-	hipe::util::print("\n", hipe::util::title("Test C++(11) Thread-Pool Hipe-Balance", 14), "\n");
-	
-	// use balanced thread pond
-	hipe::BalancedThreadPond pond(thread_numb);
-	
-	auto fooN = [&](int task_numb)
-	{
-		for (int i = 0; i < task_numb; ++i)
-		{
-			pond.submit(computation_intensive_task);
-		}
-		pond.waitForTasks();
-	};
-	
-	double min_cost = __DBL_MAX__;
-	int min_cost_tasks = 0;
-	
-	for (int i = 0; i < 6; ++i, task_numb += 12)
-	{
-		double total = 0.0;
-		for (int j = 0; j < repeat_times; ++j)
-		{
-			total += hipe::util::timewait<std::milli>(fooN, task_numb);
-		}
-		double time_cost = total / repeat_times;
-		double multi_per_task = time_cost / task_numb;
-		
-		printf("threads: %-2d | task-type: %s | task-numb: %-2d | time-cost-per-task: %.5f(ms)\n",
-			   thread_numb, "compute mode", task_numb, multi_per_task);
-		
-		// get min one
-		min_cost = std::min(min_cost, multi_per_task);
-		if (min_cost == multi_per_task)
-		{
-			min_cost_tasks = task_numb;
-		}
-	}
-=======
+void test_Hipe_balance() 
+{
     int thread_numb = std::thread::hardware_concurrency();
     int task_numb = thread_numb / 4;
 
@@ -386,23 +198,10 @@
                 thread_numb, "compute mode", task_numb, multi_per_task);
 
     }
->>>>>>> ab28e150
 }
 
 
 //Notice that don't do two tests at once
-<<<<<<< HEAD
-int main()
-{
-	
-	// test_single_thread();
-	test_BS();
-	// test_Hipe_dynamic();
-	// test_Hipe_steady();
-	// test_Hipe_balance();
-	
-	
-=======
 int main() {
 
     test_single_thread();
@@ -412,6 +211,5 @@
     // test_Hipe_balance();
 
 
->>>>>>> ab28e150
-}
-
+}
+
