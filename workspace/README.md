<<<<<<< HEAD
### 代码重构版  workspace

- 综述
  - 整合了动态线程池和静态线程池，提供了统一的抽象。更加关注使用体验和安全性，更加关注长期运行的稳定性。
  - 性能方面，动态线程池workbranch提升了5~10倍，固定线程池workspace性能与Hipe-Balanced接近，但支持动态线程调整（基于workbranch）
 
- 新增
  * 动态线程池[workbranch]自带调节机制和日志输出功能。
  * 支持轻度的任务调度：urgent紧急任务和wait_tasks(原有)等，且可以控制等待时间
  * 接口大统一！通过SFINAE机制实现一个接口的不同重载且没有性能损失，如`submit`可以返回值或不返回值等，非常方便。
  * 更完善的异常处理机制，可以捕获异步线程的异常并在主线程获取处理。
  * 内存友好，采用std:function来包装任务，可将部分小任务转换成栈内存
  * 异步线程的代码更加优雅，更少的同步变量带来更好的性能

- 舍弃
  * 任务窃取（增加了代码耦合）
  * 自旋锁（统一使用std::mutex，以支持多生产者多消费者的情况）和一些额外的工具。
  * 任务交换队列（原SteadyPond的优化策略，对性能的增幅太小，且只适用于高速任务流的情况）

- TODO
  * 任务溢出机制
  * 单元测试
  * benchmark
  * B站为爱发电

- Future
  - 未来更新可能会很慢，且PR可能暂时不会再审了，简单点的issue倒是有可能抽空回答。
  - 其实是目前找不到工作要去考研了T_T!
=======
# workspace

**workspace**是基于C++11的轻量级异步框架，支持：通用任务异步执行、优先级任务调度、自适应动态线程池、高效静态线程池、异常处理机制等。

## 目录

- [特点](#特点)
- [模块](#模块)
	- [workbranch](#workbranch)
	- [supervisor](#supervisor)
	- [workspace](#workspace)
- [BenchMark](#BenchMark)
- [使用说明](#使用说明)
- [参考书目](#参考书目)

## 特点

- 轻量的：Header-Only + 代码量 <= 1000行 + 接口简单。
- 高效的：超轻量级任务支持异步顺序执行，提高了框架的并发性能。
- 灵活的：支持多种任务类型、动态线程调整、通过workspace构建不同并发模型
- 稳定的：利用`std::function`的小任务优化减少内存碎片、拥有良好的异步线程异常处理机制。
- 跨平台：纯C++11实现。

## 模块

### workbranch

**workbranch**（工作分支）是动态线程池的抽象，内置了一条线程安全的**任务队列**用于同步任务。其管理的每一条异步工作线程被称为**worker**，负责从任务队列不断获取任务并执行。（以下示例位于`workspace/example/`）

<br>

让我们先简单地提交一点任务，当你的任务带有返回值时，workbranch会返回一个std::future，否则返回void。

```c++
#include <workspace/workspace.h>

int main() {
    // 2 threads
    wsp::workbranch br("My First BR", 2);

    // return void
    br.submit([]{ std::cout<<"hello world"<<std::endl; });  

    // return std::future<int>
    auto result = br.submit([]{ return 2023; });  
    std::cout<<"Got "<<result.get()<<std::endl;   

    // wait for tasks done (timeout: 1000 milliseconds)
    br.wait_tasks(1000); 
}
```

由于返回一个std::future会带来一定的开销，如果你不需要返回值并且希望程序跑得更快，那么你的任务应该是`void()`型的。

<br>

当你有一个任务并且你希望它能尽快被执行时，你可以指定该任务的类型为**urgent**，如下：

```C++
#include <workspace/workspace.h>

int main() {
    // 1 threads
    wsp::workbranch br("My Second BR");

    // normal task 
    br.submit<wsp::task::nor>([]{ std::cout<<"task B done\n";});
    
    // urgent task
    br.submit<wsp::task::urg>([]{ std::cout<<"task A done\n";});

    // wait for tasks done (timeout: no limit)
    br.wait_tasks();
}
```

在我的机器上的执行结果：

```shell
jack@xxx:~/workspace/example/build$ ./e2
task A done
task B done
```

但其实我们不能保证`task A`一定被先执行，因为当我们提交`task A`的时候，`task B` 可能已经在执行中了。但如果此时任务队列中阻塞了不少任务，那么`task A`

会被安插到队列的头部。以便尽快地被执行。

<br>

假设你有几个轻量的异步任务，执行他们只需要非常短暂的时间。同时，按照顺序执行它们对你来说没有影响，甚至正中你下怀。那么你可以把任务类型指定为**sequence**，以便提交一个**任务序列**，如下：

```c++
#include <workspace/workspace.h>

int main() {
    wsp::workbranch br("My Third BR");
    // sequence tasks
    br.submit<wsp::task::seq>([]{std::cout<<"task 1 done\n";},
                              []{std::cout<<"task 2 done\n";},
                              []{std::cout<<"task 3 done\n";},
                              []{std::cout<<"task 4 done\n";});

    // wait for tasks done (timeout: no limit)
    br.wait_tasks();
}
```

任务序列会被打包成一个较大的任务，以此来减轻框架同步任务的负担，提高整体的并发性能。

---

### supervisor

supervisor是异步管理者线程的抽象，负责监控workbranch的负载情况并进行动态调整。它自带简单的日志系统，并允许你在每一次检查workbranch的时候插入一个小任务，比如：定制你的专属日志（如加入时间）、简单地统计任务负载等。

<br>

每一个supervisor可以管理多个workbranch。此时workbranch之间共享supervisor的所有设定。

```c++
#include <workspace/workspace.h>

int main() {
    wsp::workbranch br1("BR-1", 2);
    wsp::workbranch br2("BR-2", 2);

    // 2 <= thread number <= 4 
    // time interval: 1000 ms 
    wsp::supervisor sp(2, 4, 1000);

    sp.enable_log(std::cout);
    sp.set_tick_cb([]{
        static char buffer[40];
        auto now = std::chrono::system_clock::now();
        std::time_t timestamp = std::chrono::system_clock::to_time_t(now);
        std::tm local_time = *std::localtime(&timestamp);
        std::strftime(buffer, sizeof(buffer), "%Y-%m-%d %H:%M:%S", &local_time);
        std::cout<<"["<<buffer<<"] ";
    });

    sp.supervise(br1);  // start supervising
    sp.supervise(br2);  // start supervising

    for (int i = 0; i < 1000; ++i) {
        br1.submit([]{std::this_thread::sleep_for(std::chrono::milliseconds(10));});
        br2.submit([]{std::this_thread::sleep_for(std::chrono::milliseconds(20));});
    }

    br1.wait_tasks();
    br2.wait_tasks();
```

在我的机器上，输出样式如下：

```
jack@xxx:~/workspace/example/build$ ./e4
[2023-04-24 16:37:15] workspace: BR-2 workers: 2 [min] | blocking-task: 0
[2023-04-24 16:37:15] workspace: BR-1 workers: 2 [min] | blocking-task: 0
[2023-04-24 16:37:16] workspace: BR-2 workers: 2 [min] | blocking-task: 900
[2023-04-24 16:37:16] workspace: BR-1 workers: 2 [min] | blocking-task: 802
[2023-04-24 16:37:17] workspace: BR-2 workers: 4 [max] | blocking-task: 700
[2023-04-24 16:37:17] workspace: BR-1 workers: 4 [max] | blocking-task: 406
[2023-04-24 16:37:18] workspace: BR-2 workers: 4 [max] | blocking-task: 500
[2023-04-24 16:37:18] workspace: BR-1 workers: 4 [max] | blocking-task: 10
[2023-04-24 16:37:19] workspace: BR-2 workers: 4 [max] | blocking-task: 302
[2023-04-24 16:37:19] workspace: BR-1 workers: 4 [max] | blocking-task: 0
[2023-04-24 16:37:20] workspace: BR-2 workers: 4 [max] | blocking-task: 104
[2023-04-24 16:37:20] workspace: BR-1 workers: 3 [mid] | blocking-task: 0
```

其中：

- `workers`：代表线程数

- `[min]|[mid]|[max]`： 代表了<最小|中等|最大>的线程数。

- `blocking-task`：代表了当前任务队列中阻塞的任务数。

我们在每一次检查的间隔插入了一个日志任务，用于补充supervisor的日志信息，将当前的系统时间安插到默认日志之前。

<br>

我们也可以让每一个supervisor单独管理一个workbranch，如下：

```c++
#include <workspace/workspace.h>
#define TASKS 1000
#define SLEEP_FOR(ms) std::this_thread::sleep_for(std::chrono::milliseconds(ms))

int main() {
    wsp::workbranch main_br("Main  ");
    wsp::workbranch help_br("Helper");

    wsp::supervisor main_br_sp(2, 4);  // interval 500(ms)
    wsp::supervisor help_br_sp(0, 2);  // interval 500(ms)
    main_br_sp.enable_log();  
    help_br_sp.enable_log();

    main_br_sp.supervise(main_br);
    help_br_sp.supervise(help_br);

    for (int i = 0; i < TASKS; ++i) {
        if (main_br.num_tasks() > 200) {
            if (help_br.num_tasks() > 200)
                SLEEP_FOR(20);
            else 
                help_br.submit([]{SLEEP_FOR(10);});
        } else {
            main_br.submit([]{SLEEP_FOR(10);});
        }
    }
    main_br.wait_tasks();
    help_br.wait_tasks();
}
```

在这个例子中我们申请了两个工作分支，并将其中一个作为**主要分支**，另一个作为**辅助分支**。值得注意的是：各个supervisor之间的输出**线程安全**的。

---

### workspace

workspace是一个**托管器**和**任务分发器**，你可以将workbranch和supervisor托管给它，并用workspace分配的**组件专属ID**来访问它们。将组件托管至workspace至少有以下几点好处：

- **堆内存正确释放**：workspace在内部用unique指针来管理组件，确保没有内存泄漏
- **分支间任务负载均衡**：workspace支持任务分发，在workbranch之间实现了简单高效的**负载均衡**。
- **避免空悬指针问题**：在上面的例子中，我们曾一起使用workbranch和supervisor，这其实是一种**危险**的行为！尽管workbranch和supervisor可以正确地在析构时回收自身资源，但是当workbranch先于supervisor被析构时，supervisor可能会面临空悬指针或者空悬引用的问题（二者本质相同）。而workspace会在析构时率先清除supervisor来避免这个问题。

<br>

我们可以通过workspace自带的任务分发机制（调用`submit`），或者调用`for_each`来进行任务分发。前者显然是更好的方式。

```C++
#include <workspace/workspace.h>

int main() {
    wsp::workspace spc;

    auto bid1 = spc.attach(new wsp::workbranch("BR1"));
    auto bid2 = spc.attach(new wsp::workbranch("BR2"));
    auto sid1 = spc.attach(new wsp::supervisor(2, 4));
    auto sid2 = spc.attach(new wsp::supervisor(2, 4));

    spc[sid1].supervise(spc[bid1]);  // start supervising
    spc[sid2].supervise(spc[bid2]);  // start supervising

    // Manual assignment
    spc.for_each([](wsp::workbranch& each){
        each.submit([]{std::cout<<std::this_thread::get_id()<<" executed task"<<std::endl;});
        each.wait_tasks();
    });

    // Automatic assignment
    spc.submit([]{std::cout<<std::this_thread::get_id()<<" executed task"<<std::endl;});
    spc.submit([]{std::cout<<std::this_thread::get_id()<<" executed task"<<std::endl;});

    spc.for_each([](wsp::workbranch& each){each.wait_tasks();});
}
```

当我们需要等待任务执行完毕的时候，我们可以调用`for_each`+`wait_tasks`，并为每一个workbranch指定等待时间，单位是毫秒。

（更多详细接口见`workspace/test/`）

## BenchMark

### 空跑测试

**测试内容**：通过快速提交大量的空任务考察框架同步任务的开销。

<br>

**测试1**: 在测试1中我们调用了`submit<wsp::task::seq>`，每次打包10个空任务并提交到**workbranch**中执行。结果如下：（代码见`workspace/benchmark/bench1.cc`）

```
threads: 1 tasks: 100000000 | time-cost: 2.68801 (s)
threads: 2 tasks: 100000000 | time-cost: 3.53964 (s)
threads: 3 tasks: 100000000 | time-cost: 3.99903 (s)
threads: 4 tasks: 100000000 | time-cost: 5.26045 (s)
threads: 5 tasks: 100000000 | time-cost: 6.65157 (s)
threads: 6 tasks: 100000000 | time-cost: 8.40907 (s)
threads: 7 tasks: 100000000 | time-cost: 10.5967 (s)
threads: 8 tasks: 100000000 | time-cost: 13.2523 (s)
```

<br>

**测试2**：在测试2中我们同样将10个任务打成一包，但是是将任务提交到**workspace**中，利用workspace进行任务分发，且在workspace托管的workbranch只拥有**1条**线程。结果如下：（代码见`workspace/benchmark/bench2.cc`）

```
threads: 1 tasks: 100000000 | time-cost: 4.38221 (s)
threads: 2 tasks: 100000000 | time-cost: 4.01103 (s)
threads: 3 tasks: 100000000 | time-cost: 3.6797 (s)
threads: 4 tasks: 100000000 | time-cost: 3.39314 (s)
threads: 5 tasks: 100000000 | time-cost: 3.03324 (s)
threads: 6 tasks: 100000000 | time-cost: 3.16079 (s)
threads: 7 tasks: 100000000 | time-cost: 3.04612 (s)
threads: 8 tasks: 100000000 | time-cost: 3.11893 (s)
```

<br>

**测试3**：在测试3中我们同样将10个任务打成一包，并且将任务提交到**workspace**中，但是每个workbranch中拥有**2条**线程。结果如下：（代码见`workspace/benchmark/bench3.cc`）

```
threads: 2  tasks: 100000000 | time-cost: 4.53911 (s)
threads: 4  tasks: 100000000 | time-cost: 7.0178 (s)
threads: 6  tasks: 100000000 | time-cost: 6.00101 (s)
threads: 8  tasks: 100000000 | time-cost: 5.97501 (s)
threads: 10 tasks: 100000000 | time-cost: 5.63834 (s)
threads: 12 tasks: 100000000 | time-cost: 5.17316 (s)
```

总结：利用workspace进行任务分发，且**workbranch**线程数为1的情况下，整个任务同步框架是静态的，任务同步开销最小。当**workbranch**内的线程数越多，面对大量空任务时对任务队列的竞争越激烈，框架开销越大。



## 使用说明

```
# 简单使用（代码与项目workspace同级）
g++ -I workspace/include xxx.cc && ./a.out

# 运行已有实例（以example为例）
# 在`workspace/example`目录下: 
cmake -B build 
make
```

## 参考书目

《C++并发编程》
>>>>>>> 7db2c026
<|MERGE_RESOLUTION|>--- conflicted
+++ resolved
@@ -1,33 +1,3 @@
-<<<<<<< HEAD
-### 代码重构版  workspace
-
-- 综述
-  - 整合了动态线程池和静态线程池，提供了统一的抽象。更加关注使用体验和安全性，更加关注长期运行的稳定性。
-  - 性能方面，动态线程池workbranch提升了5~10倍，固定线程池workspace性能与Hipe-Balanced接近，但支持动态线程调整（基于workbranch）
- 
-- 新增
-  * 动态线程池[workbranch]自带调节机制和日志输出功能。
-  * 支持轻度的任务调度：urgent紧急任务和wait_tasks(原有)等，且可以控制等待时间
-  * 接口大统一！通过SFINAE机制实现一个接口的不同重载且没有性能损失，如`submit`可以返回值或不返回值等，非常方便。
-  * 更完善的异常处理机制，可以捕获异步线程的异常并在主线程获取处理。
-  * 内存友好，采用std:function来包装任务，可将部分小任务转换成栈内存
-  * 异步线程的代码更加优雅，更少的同步变量带来更好的性能
-
-- 舍弃
-  * 任务窃取（增加了代码耦合）
-  * 自旋锁（统一使用std::mutex，以支持多生产者多消费者的情况）和一些额外的工具。
-  * 任务交换队列（原SteadyPond的优化策略，对性能的增幅太小，且只适用于高速任务流的情况）
-
-- TODO
-  * 任务溢出机制
-  * 单元测试
-  * benchmark
-  * B站为爱发电
-
-- Future
-  - 未来更新可能会很慢，且PR可能暂时不会再审了，简单点的issue倒是有可能抽空回答。
-  - 其实是目前找不到工作要去考研了T_T!
-=======
 # workspace
 
 **workspace**是基于C++11的轻量级异步框架，支持：通用任务异步执行、优先级任务调度、自适应动态线程池、高效静态线程池、异常处理机制等。
@@ -361,4 +331,3 @@
 ## 参考书目
 
 《C++并发编程》
->>>>>>> 7db2c026
