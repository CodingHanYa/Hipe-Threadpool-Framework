--- conflicted
+++ resolved
@@ -1,94 +1,15 @@
 #pragma once
-
 #include "header.h"
 
-namespace hipe
+namespace hipe {
+
+class OqThread: public ThreadBase 
 {
-
-class OqThread : public ThreadBase
-{
-	HipeTask task;
-	std::queue<HipeTask> tq;
-	util::spinlock tq_locker = {};
+    HipeTask task;
+    std::queue<HipeTask> tq;
+    util::spinlock tq_locker = {};
 
 public:
-<<<<<<< HEAD
-	
-	/**
-	 * @brief try give one task to another thread
-	 * @param other another thread
-	 * @return if succeed —— return true, or return false
-	*/
-	bool tryGiveTask(OqThread& another)
-	{
-		if (tq_locker.try_lock())
-		{
-			if (!tq.empty())
-			{
-				another.task = std::move(tq.front());
-				tq.pop();
-				tq_locker.unlock();
-				this->task_numb--;
-				another.task_numb++;
-				return true;
-				
-			}
-			else
-			{
-				tq_locker.unlock();
-				return false;
-			}
-		}
-		return false;
-	}
-	
-	// push task to the task queue
-	template <typename T>
-	void enqueue(T&& tar)
-	{
-		util::spinlock_guard lock(tq_locker);
-		tq.emplace(std::forward<T>(tar));
-		task_numb++;
-	}
-	
-	// push tasks to the task queue
-	template <typename _Container>
-	void enqueue(_Container& cont, uint size)
-	{
-		util::spinlock_guard lock(tq_locker);
-		for (int i = 0; i < size; ++i)
-		{
-			tq.emplace(std::move(cont[i]));
-			task_numb++;
-		}
-	}
-	
-	// run the task
-	void runTask()
-	{
-		util::invoke(task);
-		task_numb--;
-	}
-	
-	// try load task from the task queue
-	bool tryLoadTask()
-	{
-		tq_locker.lock();
-		if (!tq.empty())
-		{
-			task = std::move(tq.front());
-			tq.pop();
-			tq_locker.unlock();
-			return true;
-		}
-		else
-		{
-			tq_locker.unlock();
-			return false;
-		}
-	}
-	
-=======
 
     /**
      * @brief try give one task to another thread
@@ -155,32 +76,13 @@
         }
     }
 
->>>>>>> ab28e150
 };
 
 
-class BalancedThreadPond : public FixedThreadPond<OqThread>
+
+class BalancedThreadPond: public FixedThreadPond<OqThread>
 {
 public:
-<<<<<<< HEAD
-	
-	/**
-	 * @param thread_numb fixed thread number
-	 * @param task_capacity task capacity of the pond, default: unlimited
-	*/
-	BalancedThreadPond(uint thread_numb = 0, uint task_capacity = HipeUnlimited)
-			: FixedThreadPond(thread_numb, task_capacity)
-	{
-		// create
-		threads.reset(new OqThread[this->thread_numb]);
-		for (int i = 0; i < this->thread_numb; ++i)
-		{
-			threads[i].bindHandle(AutoThread(&BalancedThreadPond::worker, this, i));
-		}
-	}
-	
-	~BalancedThreadPond() {}
-=======
 
     /**
      * @param thread_numb fixed thread number
@@ -196,59 +98,52 @@
         }
     }
     ~BalancedThreadPond() {}
->>>>>>> ab28e150
 
 private:
-	
-	void worker(int index)
-	{
-		auto& self = threads[index];
-		
-		while (!stop)
-		{
-			// yeild if no tasks
-			if (self.notask())
-			{
-				if (self.isWaiting())
-				{
-					self.notifyTaskDone();
-					std::this_thread::yield();
-					continue;
-				}
-				
-				// steal tasks from other threads
-				if (enable_steal_tasks)
-				{
-					for (int i = index, j = 0; j < max_steal; j++)
-					{
-						util::recyclePlus(i, 0, thread_numb);
-						if (threads[i].tryGiveTask(self))
-						{
-							self.runTask();
-							break;
-						}
-					}
-					if (!self.notask() || self.isWaiting())
-					{
-						// go to handle the tasks or the waiting signal directly
-						continue;
-					}
-				}
-				std::this_thread::yield();
-				
-			}
-			else
-			{
-				// try load task and run
-				if (self.tryLoadTask())
-				{
-					self.runTask();
-				}
-			}
-		}
-	}
-	
-	
+
+    void worker(int index) 
+    {   
+        auto& self = threads[index];
+
+        while (!stop) 
+        {
+            // yeild if no tasks
+            if (self.notask()) 
+            {
+                if (self.isWaiting()) {
+                    self.notifyTaskDone();
+                    std::this_thread::yield();
+                    continue;
+                }
+
+                // steal tasks from other threads
+                if (enable_steal_tasks) 
+                {
+                    for (int i = index, j = 0; j < max_steal; j++) 
+                    {
+                        util::recyclePlus(i, 0, thread_numb);
+                        if (threads[i].tryGiveTask(self)) {
+                            self.runTask();
+                            break;
+                        } 
+                    }
+                    if (!self.notask() || self.isWaiting()) {
+                        // go to handle the tasks or the waiting signal directly
+                        continue;
+                    }
+                } 
+                std::this_thread::yield();
+            
+            } else {
+                // try load task and run
+                if(self.tryLoadTask()) {
+                    self.runTask();
+                }
+            }
+        }
+    }
+
+
 };
 
 }