#pragma once

#include "header.h"

// In benchmark/compare_batch_submit.cpp , we use 'count' to know which thread is faster ?  main thread or worker thread ?
//static int count = 0;

namespace hipe
{

// thread object that support double queue replacement algorithm
class DqThread : public ThreadBase
{
	std::queue<HipeTask> public_tq;
	std::queue<HipeTask> buffer_tq;
	util::spinlock tq_locker = {};

public:
<<<<<<< HEAD
	
	void runTasks()
	{
		while (!buffer_tq.empty())
		{
			util::invoke(buffer_tq.front());
			buffer_tq.pop();
			task_numb--;
		}
	}
	
	bool tryLoadTasks()
	{
		tq_locker.lock();
		public_tq.swap(buffer_tq);
		tq_locker.unlock();
		return buffer_tq.size() > 0;
	}
	
	bool tryGiveTasks(DqThread& t)
	{
		if (tq_locker.try_lock())
		{
			if (public_tq.size())
			{
				auto numb = public_tq.size();
				public_tq.swap(t.buffer_tq);
				tq_locker.unlock();
				task_numb -= numb;
				t.task_numb += numb;
				return true;
				
			}
			else
			{
				tq_locker.unlock();
				return false;
			}
		}
		return false;
	}
	
	template <typename T>
	void enqueue(T&& tar)
	{
		util::spinlock_guard lock(tq_locker);
		public_tq.emplace(std::forward<T>(tar));
		task_numb++;
	}
	
	template <typename _Container>
	void enqueue(_Container& cont, uint size)
	{
		util::spinlock_guard lock(tq_locker);
		for (int i = 0; i < size; ++i)
		{
			public_tq.emplace(std::move(cont[i]));
			task_numb++;
		}
	}
	
=======

    void runTasks() 
    {   
        while (!buffer_tq.empty()) {
            util::invoke(buffer_tq.front());
            buffer_tq.pop();
            task_numb--;
        }
    }

    bool tryLoadTasks() 
    {
        tq_locker.lock();
        public_tq.swap(buffer_tq);
        tq_locker.unlock();
        return buffer_tq.size() > 0;
    }

    bool tryGiveTasks(DqThread& t)
    {
        if (tq_locker.try_lock()) 
        {
            if (public_tq.size()) 
            {
                auto numb = public_tq.size(); 
                public_tq.swap(t.buffer_tq);
                tq_locker.unlock();
                task_numb -= numb;
                t.task_numb += numb;
                return true;

            } else {
                tq_locker.unlock();
                return false;
            }
        }
        return false;
    }

    template <typename T>
    void enqueue(T&& tar) {
        util::spinlock_guard lock(tq_locker);
        public_tq.emplace(std::forward<T>(tar));
        task_numb++;
    }

    template <typename _Container>
    void enqueue(_Container& cont, size_t size) {
        util::spinlock_guard lock(tq_locker);
        for (size_t i = 0; i < size; ++i) {
            public_tq.emplace(std::move(cont[i]));
            task_numb++;
        }
    }

>>>>>>> ab28e150
};


/**
 * @brief A steady thread pond. 
 * Support task stealing and execute tasks in batches
*/
class SteadyThreadPond : public FixedThreadPond<DqThread>
{
public:
<<<<<<< HEAD
	
	/**
	 * @param thread_numb fixed thread number
	 * @param task_capacity task capacity of the pond, default: unlimited
	*/
	SteadyThreadPond(uint thread_numb = 0, uint task_capacity = HipeUnlimited)
			: FixedThreadPond(thread_numb, task_capacity)
	{
		// create threads
		threads.reset(new DqThread[this->thread_numb]);
		for (int i = 0; i < this->thread_numb; ++i)
		{
			threads[i].bindHandle(AutoThread(&SteadyThreadPond::worker, this, i));
		}
	}
	
	~SteadyThreadPond() {}
=======

    /**
     * @param thread_numb fixed thread number
     * @param task_capacity task capacity of the pond, default: unlimited
    */
    SteadyThreadPond(int thread_numb = 0, int task_capacity = HipeUnlimited) 
        : FixedThreadPond(thread_numb, task_capacity)
    {
        // create threads
        threads.reset(new DqThread[this->thread_numb]);
        for (int i = 0; i < this->thread_numb; ++i) {
            threads[i].bindHandle(std::thread(&SteadyThreadPond::worker, this, i));
        }
    }
    
    ~SteadyThreadPond() {}
>>>>>>> ab28e150

private:
	
	void worker(int index)
	{
		auto& self = threads[index];
		
		while (!stop)
		{
			// yeild if no tasks
			if (self.notask())
			{
				// notify the main thread
				if (self.isWaiting())
				{
					self.notifyTaskDone();
					std::this_thread::yield();
					continue;
				}
				// steal tasks from other threads
				if (enable_steal_tasks)
				{
					for (int i = index, j = 0; j < max_steal; j++)
					{
						util::recyclePlus(i, 0, thread_numb);
						if (threads[i].tryGiveTasks(self))
						{
							self.runTasks();
							break;
						}
					}
					if (!self.notask() || self.isWaiting())
					{
						// go to handle the tasks or the waiting signal directly
						continue;
					}
				}
				std::this_thread::yield();
				
			}
			else
			{
				// run tasks
				if (self.tryLoadTasks())
				{
					self.runTasks();
				}
			}
			
		}
	}
	
	
};

}<|MERGE_RESOLUTION|>--- conflicted
+++ resolved
@@ -1,84 +1,19 @@
 #pragma once
-
 #include "header.h"
 
 // In benchmark/compare_batch_submit.cpp , we use 'count' to know which thread is faster ?  main thread or worker thread ?
 //static int count = 0;
 
-namespace hipe
-{
+namespace hipe { 
 
 // thread object that support double queue replacement algorithm
-class DqThread : public ThreadBase
+class DqThread: public ThreadBase
 {
-	std::queue<HipeTask> public_tq;
-	std::queue<HipeTask> buffer_tq;
-	util::spinlock tq_locker = {};
+    std::queue<HipeTask> public_tq;
+    std::queue<HipeTask> buffer_tq;
+    util::spinlock tq_locker = {};
 
 public:
-<<<<<<< HEAD
-	
-	void runTasks()
-	{
-		while (!buffer_tq.empty())
-		{
-			util::invoke(buffer_tq.front());
-			buffer_tq.pop();
-			task_numb--;
-		}
-	}
-	
-	bool tryLoadTasks()
-	{
-		tq_locker.lock();
-		public_tq.swap(buffer_tq);
-		tq_locker.unlock();
-		return buffer_tq.size() > 0;
-	}
-	
-	bool tryGiveTasks(DqThread& t)
-	{
-		if (tq_locker.try_lock())
-		{
-			if (public_tq.size())
-			{
-				auto numb = public_tq.size();
-				public_tq.swap(t.buffer_tq);
-				tq_locker.unlock();
-				task_numb -= numb;
-				t.task_numb += numb;
-				return true;
-				
-			}
-			else
-			{
-				tq_locker.unlock();
-				return false;
-			}
-		}
-		return false;
-	}
-	
-	template <typename T>
-	void enqueue(T&& tar)
-	{
-		util::spinlock_guard lock(tq_locker);
-		public_tq.emplace(std::forward<T>(tar));
-		task_numb++;
-	}
-	
-	template <typename _Container>
-	void enqueue(_Container& cont, uint size)
-	{
-		util::spinlock_guard lock(tq_locker);
-		for (int i = 0; i < size; ++i)
-		{
-			public_tq.emplace(std::move(cont[i]));
-			task_numb++;
-		}
-	}
-	
-=======
 
     void runTasks() 
     {   
@@ -134,36 +69,17 @@
         }
     }
 
->>>>>>> ab28e150
 };
+
 
 
 /**
  * @brief A steady thread pond. 
  * Support task stealing and execute tasks in batches
 */
-class SteadyThreadPond : public FixedThreadPond<DqThread>
+class SteadyThreadPond: public FixedThreadPond<DqThread>
 {
 public:
-<<<<<<< HEAD
-	
-	/**
-	 * @param thread_numb fixed thread number
-	 * @param task_capacity task capacity of the pond, default: unlimited
-	*/
-	SteadyThreadPond(uint thread_numb = 0, uint task_capacity = HipeUnlimited)
-			: FixedThreadPond(thread_numb, task_capacity)
-	{
-		// create threads
-		threads.reset(new DqThread[this->thread_numb]);
-		for (int i = 0; i < this->thread_numb; ++i)
-		{
-			threads[i].bindHandle(AutoThread(&SteadyThreadPond::worker, this, i));
-		}
-	}
-	
-	~SteadyThreadPond() {}
-=======
 
     /**
      * @param thread_numb fixed thread number
@@ -180,60 +96,53 @@
     }
     
     ~SteadyThreadPond() {}
->>>>>>> ab28e150
 
 private:
-	
-	void worker(int index)
-	{
-		auto& self = threads[index];
-		
-		while (!stop)
-		{
-			// yeild if no tasks
-			if (self.notask())
-			{
-				// notify the main thread
-				if (self.isWaiting())
-				{
-					self.notifyTaskDone();
-					std::this_thread::yield();
-					continue;
-				}
-				// steal tasks from other threads
-				if (enable_steal_tasks)
-				{
-					for (int i = index, j = 0; j < max_steal; j++)
-					{
-						util::recyclePlus(i, 0, thread_numb);
-						if (threads[i].tryGiveTasks(self))
-						{
-							self.runTasks();
-							break;
-						}
-					}
-					if (!self.notask() || self.isWaiting())
-					{
-						// go to handle the tasks or the waiting signal directly
-						continue;
-					}
-				}
-				std::this_thread::yield();
-				
-			}
-			else
-			{
-				// run tasks
-				if (self.tryLoadTasks())
-				{
-					self.runTasks();
-				}
-			}
-			
-		}
-	}
-	
-	
+
+    void worker(int index) 
+    {   
+        auto& self = threads[index];
+
+        while (!stop) 
+        {
+            // yeild if no tasks
+            if (self.notask()) 
+            {
+                // notify the main thread
+                if (self.isWaiting()) {
+                    self.notifyTaskDone();
+                    std::this_thread::yield();
+                    continue;
+                }
+                // steal tasks from other threads
+                if (enable_steal_tasks) 
+                {
+                    for (int i = index, j = 0; j < max_steal; j++) 
+                    {
+                        util::recyclePlus(i, 0, thread_numb);
+                        if (threads[i].tryGiveTasks(self)) {
+                            self.runTasks();
+                            break;
+                        } 
+                    }
+                    if (!self.notask() || self.isWaiting()) {
+                        // go to handle the tasks or the waiting signal directly
+                        continue;
+                    }
+                }
+                std::this_thread::yield();
+
+            } else {
+                // run tasks 
+                if (self.tryLoadTasks()) {
+                    self.runTasks();
+                }
+            }
+            
+        }
+    }
+
+
 };
 
 }